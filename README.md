--- conflicted
+++ resolved
@@ -220,7 +220,6 @@
   }
 }, function(e) {
 
-<<<<<<< HEAD
 });
 ```
 
@@ -244,7 +243,19 @@
   });
 });
 ```
-=======
+
+## Usage with Emscripten
+
+Once you have configured BrowserFS, you can mount it into the Emscripten file system. More details are in the BrowserFS [README](https://github.com/jvilk/browserfs).
+
+## Overview of Backends
+
+**Key:**
+
+* ✓ means 'yes'
+* ✗ means 'no'
+* ? means 'depends on configuration'
+
 ### Citing
 
 BrowserFS is a component of the [Doppio](http://doppiojvm.org/) and [Browsix](https://browsix.org/) research projects from the PLASMA lab at the University of Massachusetts Amherst. If you decide to use BrowserFS in a project that leads to a publication, please cite the academic papers on [Doppio](https://dl.acm.org/citation.cfm?doid=2594291.2594293) and [Browsix](https://dl.acm.org/citation.cfm?id=3037727):
@@ -285,21 +296,6 @@
 
 
 ### License
->>>>>>> c4985cba
-
-## Usage with Emscripten
-
-Once you have configured BrowserFS, you can mount it into the Emscripten file system. More details are in the BrowserFS [README](https://github.com/jvilk/browserfs).
-
-## Overview of Backends
-
-**Key:**
-
-* ✓ means 'yes'
-* ✗ means 'no'
-* ? means 'depends on configuration'
-
-Note that any asynchronous file system can be accessed synchronously using the [AsyncMirror](classes/_backend_asyncmirror_.asyncmirror.html) file system at the cost of preloading the entire file system into some synchronous backend (e.g., `InMemory`).
 
 <table>
   <tr>
